--- conflicted
+++ resolved
@@ -23,12 +23,9 @@
 LinearSolve = "2"
 Format = "1"
 JLD2 = "0.5.5"
-<<<<<<< HEAD
 StructTypes = "1"
-=======
 Reexport = "1"
 OrdinaryDiffEq = "6"
->>>>>>> 80fe5e49
 julia = "1.10"
 
 [extras]
