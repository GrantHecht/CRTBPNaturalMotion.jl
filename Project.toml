--- conflicted
+++ resolved
@@ -21,10 +21,7 @@
 [compat]
 Format = "1"
 JLD2 = "0.5.5"
-<<<<<<< HEAD
-=======
 Reexport = "1"
->>>>>>> 65d14aaa
 OrdinaryDiffEq = "6"
 julia = "1.10"
 
