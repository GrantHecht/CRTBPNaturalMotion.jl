--- conflicted
+++ resolved
@@ -20,11 +20,8 @@
 
 [compat]
 JLD2 = "0.5.5"
-<<<<<<< HEAD
 Reexport = "1"
-=======
 OrdinaryDiffEq = "6"
->>>>>>> 01b57a1a
 julia = "1.10"
 
 [extras]
